package router

import (
	"bytes"
	"encoding/json"
	"errors"
<<<<<<< HEAD
	"sync"
=======
	"log"
>>>>>>> ea7ac1f6

	"github.com/awgh/ratnet"
	"github.com/awgh/ratnet/api"
)

const (
	recentBufferSize = 8
	cacheSize        = 256
	entriesPerTable  = cacheSize / recentBufferSize
	nonceSize        = 32
)

type recentPage map[[nonceSize]byte]bool

type recentBuffer struct {
	mtx           sync.Mutex
	recentPageIdx int32
	recentBuffer  [recentBufferSize]recentPage
}

func newRecentBuffer() (r recentBuffer) {
	for i := range r.recentBuffer {
		r.recentBuffer[i] = make(recentPage, entriesPerTable)
	}
	return
}

func (r *recentBuffer) hasMsgBeenSeen(nonce [nonceSize]byte) bool {
	for i := range r.recentBuffer {
		if _, ok := r.recentBuffer[i][nonce]; ok {
			return ok
		}
	}
	return false
}

func (r *recentBuffer) resetRecentPageIfFull(idx int32) bool {
	isFull := len(r.recentBuffer[idx]) >= entriesPerTable

	if isFull {
		r.recentBuffer[idx] = make(recentPage, entriesPerTable)
	}
	return isFull
}

func (r *recentBuffer) setMsgSeen(idx int32, nonce [nonceSize]byte) {
	r.recentBuffer[idx][nonce] = true
}

// seenRecently : Returns whether this message should be filtered out by loop detection
func (r *recentBuffer) seenRecently(nonce []byte) bool {
	r.mtx.Lock()
	defer r.mtx.Unlock()

	var nonceVal [nonceSize]byte
	copy(nonceVal[:], nonce[:nonceSize])

	seen := r.hasMsgBeenSeen(nonceVal)
	idx := r.recentPageIdx

	if reset := r.resetRecentPageIfFull(idx); reset {
		if idx < recentBufferSize-1 {
			r.recentPageIdx++
			idx++
		} else {
			r.recentPageIdx = 0
			idx = 0
		}
	}

	if !seen {
		r.setMsgSeen(idx, nonceVal)
	}

	return seen
}

// DefaultRouter - The Default router makes no changes at all,
//                 every message is sent out on the same channel it came in on,
//                 and non-channel messages are consumed but not forwarded
type DefaultRouter struct {
	// Internal
	recentBuffer

	Patches []api.Patch

	// Configuration Settings

	// CheckContent - Check if incoming messages are for the contentKey
	CheckContent bool
	// CheckChannels - Check if incoming messages are for any of the channel keys
	CheckChannels bool
	// CheckProfiles - Check if incoming messages are for any of the profile keys
	CheckProfiles bool

	// ForwardConsumedContent - Should node forward consumed messages that matched contentKey
	ForwardConsumedContent bool
	// ForwardConsumedContent - Should node forward consumed messages that matched a channel key
	ForwardConsumedChannels bool
	// ForwardConsumedProfile - Should node forward consumed messages that matched a profile key
	ForwardConsumedProfiles bool

	// ForwardUnknownContent - Should node forward non-consumed messages that matched contentKey
	ForwardUnknownContent bool
	// ForwardUnknownContent - Should node forward non-consumed messages that matched a channel key
	ForwardUnknownChannels bool
	// ForwardUnknownProfile - Should node forward non-consumed messages that matched a profile key
	ForwardUnknownProfiles bool
}

func init() {
	ratnet.Routers["default"] = NewRouterFromMap // register this module by name (for deserialization support)
}

// NewRouterFromMap : Makes a new instance of this module from a map of arguments (for deserialization support)
func NewRouterFromMap(r map[string]interface{}) api.Router {
	return NewDefaultRouter()
}

// NewDefaultRouter - returns a new instance of DefaultRouter
func NewDefaultRouter() *DefaultRouter {
	r := new(DefaultRouter)
	r.CheckContent = true
	r.CheckChannels = true
	r.CheckProfiles = false
	r.ForwardUnknownContent = true
	r.ForwardUnknownChannels = true
	r.ForwardUnknownProfiles = false
	r.ForwardConsumedContent = false
	r.ForwardConsumedChannels = true
	r.ForwardConsumedProfiles = false
	// init page maps
	r.recentBuffer = newRecentBuffer()
	return r
}

// Patch : Redirect messages from one input to different outputs
func (r *DefaultRouter) Patch(patch api.Patch) {
	r.Patches = append(r.Patches, patch)
}

// GetPatches : Returns an array with the mappings of incoming channels to destination channels
func (r *DefaultRouter) GetPatches() []api.Patch {
	return r.Patches
}

func (r *DefaultRouter) forward(node api.Node, msg api.Msg) error {
	for _, p := range r.Patches { //todo: this could be constant-time
		if msg.Name == p.From { // we don't check for IsChan here, we allow forwarding from "" chan to channels
			for i := 0; i < len(p.To); i++ {
				msg.Name = p.To[i]
				if msg.Name == "" {
					msg.IsChan = false
				} else {
					msg.IsChan = true
				}
				if err := node.Forward(msg); err != nil {
					return err
				}
			}
			return nil
		}
	}
	if err := node.Forward(msg); err != nil {
		return err
	}
	return nil
}

// Route - Router that does default behavior
func (r *DefaultRouter) Route(node api.Node, message []byte) error {

	//  Stuff Everything will need just about every time...
	//
	var msg api.Msg
	flags := message[0]
	idx := 1
	msg.IsChan = ((flags & api.ChannelFlag) != 0)
	msg.Chunked = ((flags & api.ChunkedFlag) != 0)
	msg.StreamHeader = ((flags & api.StreamHeaderFlag) != 0)
	var channelLen uint16 // beginning uint16 of message is channel name length
<<<<<<< HEAD
	var channelName string
	channelLen = (uint16(message[0]) << 8) | uint16(message[1])
	if len(message) < int(channelLen)+2+64 { // uint16 + LuggageTag
		return errors.New("Incorrect channel name length")
	}
	idx := 2 + channelLen //skip over the channel name
	nonce := message[idx : idx+nonceSize]
	if r.seenRecently(nonce) { // LOOP PREVENTION before handling or forwarding
=======
	if msg.IsChan {
		channelLen = (uint16(message[1]) << 8) | uint16(message[2])
		/*
			if len(message) < int(channelLen)+1+2+56 { //+64 { // flags + uint16 + LuggageTag

				log.Println(message)
				return errors.New("Incorrect channel name length")
			}
		*/
		msg.Name = string(message[3 : 3+channelLen]) // flags[0], chan name length[1,2]
		idx += 2 + int(channelLen)                   //skip over the channel name
	}
	if idx+16 >= len(message) {
		log.Println(message)
		return errors.New("Malformed message")
	}
	nonce := message[idx : idx+16] // todo: this is truncating half the pubkey
	if r.seenRecently(nonce) {     // LOOP PREVENTION before handling or forwarding
>>>>>>> ea7ac1f6
		return nil
	}
	cid, err := node.CID() // we need this for cloning
	if err != nil {
		return err
	}
<<<<<<< HEAD
=======
	msg.Content = bytes.NewBuffer(message[idx:])
>>>>>>> ea7ac1f6

	// Routing Logic
	if msg.IsChan { // channel message
		consumed := false
		if r.CheckChannels {
			chn, err := node.GetChannel(msg.Name)
			if chn != nil && err == nil { // this is a channel key we know
				pubkey := cid.Clone()
				pubkey.FromB64(chn.Pubkey)
				consumed, err = node.Handle(msg)
				if err != nil {
					return err
				}
			}
		}
		if (!consumed && r.ForwardUnknownChannels) || (consumed && r.ForwardConsumedChannels) {
			if err := r.forward(node, msg); err != nil {
				return err
			}
		}
	} else { // private message (zero length channel)
		// content key case (to be removed, deprecated)
		consumed := false
		if r.CheckContent {
			consumed, err = node.Handle(msg)
			if err != nil {
				return err
			}
		}
		if (!consumed && r.ForwardUnknownContent) || (consumed && r.ForwardConsumedContent) {
			if err := r.forward(node, msg); err != nil {
				return err
			}
		}

		// profile keys case
		consumed = false
		if r.CheckProfiles {
			profiles, err := node.GetProfiles()
			if err != nil {
				return err
			}
			for _, profile := range profiles {
				if !profile.Enabled {
					continue
				}
				pubkey := cid.Clone()
				pubkey.FromB64(profile.Pubkey)
				consumed, err = node.Handle(msg)
				if err != nil {
					return err
				}
				if consumed {
					break
				}
			}
		}
		if (!consumed && r.ForwardUnknownProfiles) || (consumed && r.ForwardConsumedProfiles) {
			if err := r.forward(node, msg); err != nil {
				return err
			}
		}
	}
	return nil
}

// MarshalJSON : Create a serialized JSON blob out of the config of this router
func (r *DefaultRouter) MarshalJSON() (b []byte, e error) {

	return json.Marshal(map[string]interface{}{
		"Router":                  "default",
		"CheckContent":            r.CheckContent,
		"ForwardConsumedContent":  r.ForwardConsumedContent,
		"ForwardUnknownContent":   r.ForwardUnknownContent,
		"CheckProfiles":           r.CheckProfiles,
		"ForwardConsumedProfiles": r.ForwardConsumedProfiles,
		"ForwardUnknownProfiles":  r.ForwardUnknownProfiles,
		"CheckChannels":           r.CheckChannels,
		"ForwardConsumedChannels": r.ForwardConsumedChannels,
		"ForwardUnknownChannels":  r.ForwardUnknownChannels,
		"Patches":                 r.Patches})
}<|MERGE_RESOLUTION|>--- conflicted
+++ resolved
@@ -4,11 +4,8 @@
 	"bytes"
 	"encoding/json"
 	"errors"
-<<<<<<< HEAD
+	"log"
 	"sync"
-=======
-	"log"
->>>>>>> ea7ac1f6
 
 	"github.com/awgh/ratnet"
 	"github.com/awgh/ratnet/api"
@@ -190,16 +187,6 @@
 	msg.Chunked = ((flags & api.ChunkedFlag) != 0)
 	msg.StreamHeader = ((flags & api.StreamHeaderFlag) != 0)
 	var channelLen uint16 // beginning uint16 of message is channel name length
-<<<<<<< HEAD
-	var channelName string
-	channelLen = (uint16(message[0]) << 8) | uint16(message[1])
-	if len(message) < int(channelLen)+2+64 { // uint16 + LuggageTag
-		return errors.New("Incorrect channel name length")
-	}
-	idx := 2 + channelLen //skip over the channel name
-	nonce := message[idx : idx+nonceSize]
-	if r.seenRecently(nonce) { // LOOP PREVENTION before handling or forwarding
-=======
 	if msg.IsChan {
 		channelLen = (uint16(message[1]) << 8) | uint16(message[2])
 		/*
@@ -216,19 +203,15 @@
 		log.Println(message)
 		return errors.New("Malformed message")
 	}
-	nonce := message[idx : idx+16] // todo: this is truncating half the pubkey
-	if r.seenRecently(nonce) {     // LOOP PREVENTION before handling or forwarding
->>>>>>> ea7ac1f6
+	nonce := message[idx : idx+nonceSize]
+	if r.seenRecently(nonce) { // LOOP PREVENTION before handling or forwarding
 		return nil
 	}
 	cid, err := node.CID() // we need this for cloning
 	if err != nil {
 		return err
 	}
-<<<<<<< HEAD
-=======
 	msg.Content = bytes.NewBuffer(message[idx:])
->>>>>>> ea7ac1f6
 
 	// Routing Logic
 	if msg.IsChan { // channel message
